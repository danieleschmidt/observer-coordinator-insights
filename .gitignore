# Byte-compiled / optimized / DLL files
__pycache__/
*.py[codz]
*$py.class

# C extensions
*.so

# Distribution / packaging
.Python
build/
develop-eggs/
dist/
downloads/
eggs/
.eggs/
lib/
lib64/
parts/
sdist/
var/
wheels/
share/python-wheels/
*.egg-info/
.installed.cfg
*.egg
MANIFEST

# PyInstaller
#  Usually these files are written by a python script from a template
#  before PyInstaller builds the exe, so as to inject date/other infos into it.
*.manifest
*.spec

# Installer logs
pip-log.txt
pip-delete-this-directory.txt

# Unit test / coverage reports
htmlcov/
.tox/
.nox/
.coverage
.coverage.*
.cache
nosetests.xml
coverage.xml
*.cover
*.py.cover
.hypothesis/
.pytest_cache/
cover/

# Translations
*.mo
*.pot

# Django stuff:
*.log
local_settings.py
db.sqlite3
db.sqlite3-journal

# Flask stuff:
instance/
.webassets-cache

# Scrapy stuff:
.scrapy

# Sphinx documentation
docs/_build/

# PyBuilder
.pybuilder/
target/

# Jupyter Notebook
.ipynb_checkpoints

# IPython
profile_default/
ipython_config.py

# pyenv
#   For a library or package, you might want to ignore these files since the code is
#   intended to run in multiple environments; otherwise, check them in:
# .python-version

# pipenv
#   According to pypa/pipenv#598, it is recommended to include Pipfile.lock in version control.
#   However, in case of collaboration, if having platform-specific dependencies or dependencies
#   having no cross-platform support, pipenv may install dependencies that don't work, or not
#   install all needed dependencies.
#Pipfile.lock

# UV
#   Similar to Pipfile.lock, it is generally recommended to include uv.lock in version control.
#   This is especially recommended for binary packages to ensure reproducibility, and is more
#   commonly ignored for libraries.
#uv.lock

# poetry
#   Similar to Pipfile.lock, it is generally recommended to include poetry.lock in version control.
#   This is especially recommended for binary packages to ensure reproducibility, and is more
#   commonly ignored for libraries.
#   https://python-poetry.org/docs/basic-usage/#commit-your-poetrylock-file-to-version-control
#poetry.lock
#poetry.toml

# pdm
#   Similar to Pipfile.lock, it is generally recommended to include pdm.lock in version control.
#   pdm recommends including project-wide configuration in pdm.toml, but excluding .pdm-python.
#   https://pdm-project.org/en/latest/usage/project/#working-with-version-control
#pdm.lock
#pdm.toml
.pdm-python
.pdm-build/

# pixi
#   Similar to Pipfile.lock, it is generally recommended to include pixi.lock in version control.
#pixi.lock
#   Pixi creates a virtual environment in the .pixi directory, just like venv module creates one
#   in the .venv directory. It is recommended not to include this directory in version control.
.pixi

# PEP 582; used by e.g. github.com/David-OConnor/pyflow and github.com/pdm-project/pdm
__pypackages__/

# Celery stuff
celerybeat-schedule
celerybeat.pid

# SageMath parsed files
*.sage.py

# Environments
.env
.envrc
.venv
env/
venv/
ENV/
env.bak/
venv.bak/

# Spyder project settings
.spyderproject
.spyproject

# Rope project settings
.ropeproject

# mkdocs documentation
/site

# mypy
.mypy_cache/
.dmypy.json
dmypy.json

# Pyre type checker
.pyre/

# pytype static type analyzer
.pytype/

# Cython debug symbols
cython_debug/

# PyCharm
#  JetBrains specific template is maintained in a separate JetBrains.gitignore that can
#  be found at https://github.com/github/gitignore/blob/main/Global/JetBrains.gitignore
#  and can be added to the global gitignore or merged into this file.  For a more nuclear
#  option (not recommended) you can uncomment the following to ignore the entire idea folder.
#.idea/

# Abstra
# Abstra is an AI-powered process automation framework.
# Ignore directories containing user credentials, local state, and settings.
# Learn more at https://abstra.io/docs
.abstra/

# Visual Studio Code
#  Visual Studio Code specific template is maintained in a separate VisualStudioCode.gitignore 
#  that can be found at https://github.com/github/gitignore/blob/main/Global/VisualStudioCode.gitignore
#  and can be added to the global gitignore or merged into this file. However, if you prefer, 
#  you could uncomment the following to ignore the entire vscode folder
# .vscode/

# Ruff stuff:
.ruff_cache/

# PyPI configuration file
.pypirc

# Cursor
#  Cursor is an AI-powered code editor. `.cursorignore` specifies files/directories to
#  exclude from AI features like autocomplete and code analysis. Recommended for sensitive data
#  refer to https://docs.cursor.com/context/ignore-files
.cursorignore
.cursorindexingignore

# Marimo
marimo/_static/
marimo/_lsp/
__marimo__/

<<<<<<< HEAD
# ============================================================================
# PROJECT-SPECIFIC IGNORES
# ============================================================================

# Data files (sensitive employee data)
data/
*.csv
*.xlsx
*.xls

# Configuration files with secrets
.env.local
.env.production
.env.staging
config/secrets.yml
config/local.yml

# Output directories
output/
reports/
visualizations/
exports/

# Cache directories
cache/
.cache/
tmp/
temp/

# Log files
logs/
*.log*
*.out

# Database files
*.db
*.sqlite
*.sqlite3

# Backup files
*.bak
*.backup
*.orig

# OS-specific files
=======
# Application-specific
data/
logs/
*.log
temp/
tmp/
.DS_Store
Thumbs.db

# Security and secrets
*.pem
*.key
*.p12
*.pfx
*.jks
secrets.yml
.secrets
security-report.json

# Docker
.docker/
docker-compose.override.yml

# IDE
.idea/
*.swp
*.swo
*~

# OS
>>>>>>> efad3263
.DS_Store
.DS_Store?
._*
.Spotlight-V100
.Trashes
ehthumbs.db
Thumbs.db
<<<<<<< HEAD
desktop.ini

# Security reports
bandit-report.json
safety-report.json
security-scan-results/

# Performance profiling
*.prof
*.profile
profile_results/

# Documentation build
docs/build/
docs/dist/
site/

# Container volumes
docker-data/
volumes/

# IDE and editor files
.idea/
*.swp
*.swo
*~
.vscode/settings.json.local

# Temporary analysis files
analysis_temp/
clustering_cache/
model_cache/

# Load testing results
locust_reports/
performance_results/

# License compliance
licenses/
license_report.json

# Dependency analysis
dependency_graph/
sbom.json
vulnerability_report.json
=======

# Project-specific
*.csv
*.xlsx
output/
reports/
clusters/
visualizations/

# Documentation build
docs/_build/
docs/build/
site/

# Development databases
*.db
*.sqlite
*.sqlite3

# Backup files
*.bak
*.backup
*.old

# Node.js (if used for documentation/tooling)
node_modules/
npm-debug.log*
yarn-debug.log*
yarn-error.log*
>>>>>>> efad3263
<|MERGE_RESOLUTION|>--- conflicted
+++ resolved
@@ -1,3 +1,4 @@
+```
 # Byte-compiled / optimized / DLL files
 __pycache__/
 *.py[codz]
@@ -206,7 +207,6 @@
 marimo/_lsp/
 __marimo__/
 
-<<<<<<< HEAD
 # ============================================================================
 # PROJECT-SPECIFIC IGNORES
 # ============================================================================
@@ -223,12 +223,15 @@
 .env.staging
 config/secrets.yml
 config/local.yml
+.secrets
+secrets.yml
 
 # Output directories
 output/
 reports/
 visualizations/
 exports/
+clusters/
 
 # Cache directories
 cache/
@@ -250,40 +253,9 @@
 *.bak
 *.backup
 *.orig
+*.old
 
 # OS-specific files
-=======
-# Application-specific
-data/
-logs/
-*.log
-temp/
-tmp/
-.DS_Store
-Thumbs.db
-
-# Security and secrets
-*.pem
-*.key
-*.p12
-*.pfx
-*.jks
-secrets.yml
-.secrets
-security-report.json
-
-# Docker
-.docker/
-docker-compose.override.yml
-
-# IDE
-.idea/
-*.swp
-*.swo
-*~
-
-# OS
->>>>>>> efad3263
 .DS_Store
 .DS_Store?
 ._*
@@ -291,25 +263,22 @@
 .Trashes
 ehthumbs.db
 Thumbs.db
-<<<<<<< HEAD
 desktop.ini
 
-# Security reports
+# Security
+*.pem
+*.key
+*.p12
+*.pfx
+*.jks
+security-report.json
 bandit-report.json
 safety-report.json
 security-scan-results/
 
-# Performance profiling
-*.prof
-*.profile
-profile_results/
-
-# Documentation build
-docs/build/
-docs/dist/
-site/
-
-# Container volumes
+# Docker
+.docker/
+docker-compose.override.yml
 docker-data/
 volumes/
 
@@ -320,15 +289,23 @@
 *~
 .vscode/settings.json.local
 
+# Performance profiling
+*.prof
+*.profile
+profile_results/
+locust_reports/
+performance_results/
+
+# Documentation build
+docs/build/
+docs/dist/
+site/
+
 # Temporary analysis files
 analysis_temp/
 clustering_cache/
 model_cache/
 
-# Load testing results
-locust_reports/
-performance_results/
-
 # License compliance
 licenses/
 license_report.json
@@ -337,34 +314,10 @@
 dependency_graph/
 sbom.json
 vulnerability_report.json
-=======
-
-# Project-specific
-*.csv
-*.xlsx
-output/
-reports/
-clusters/
-visualizations/
-
-# Documentation build
-docs/_build/
-docs/build/
-site/
-
-# Development databases
-*.db
-*.sqlite
-*.sqlite3
-
-# Backup files
-*.bak
-*.backup
-*.old
 
 # Node.js (if used for documentation/tooling)
 node_modules/
 npm-debug.log*
 yarn-debug.log*
 yarn-error.log*
->>>>>>> efad3263
+```